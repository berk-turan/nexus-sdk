--- conflicted
+++ resolved
@@ -1,15 +1,6 @@
 [workspace]
 resolver = "3"
-<<<<<<< HEAD
 members = ["toolkit-rust", "cli", "cli-wasm", "sdk", "tools/*"]
-=======
-members = [
-    "toolkit-rust",
-    "cli",
-    "sdk",
-    "tools/*"
-]
->>>>>>> 54eec035
 
 [workspace.package]
 edition = "2021"
