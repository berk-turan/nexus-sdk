--- conflicted
+++ resolved
@@ -38,11 +38,7 @@
 serial_test = "3.2.0"
 strum = "0.27"
 strum_macros = "0.27"
-<<<<<<< HEAD
-tempfile = "3.19.1"
-=======
 tempfile = "3.19.0"
->>>>>>> 73fc5ebd
 thiserror = "2.0.12"
 tokio = { version = "1.44.1", features = ["full"] }
 tokio-retry = "0.3.0"
