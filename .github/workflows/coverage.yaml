name: CI Coverage Check

on:
  pull_request:
    paths:
      - cli/**
      - sdk/**
      - toolkit-rust/**
      - tools/**
jobs:
  base_branch_coverage:
    runs-on: ubuntu-latest
    steps:
      - uses: actions/checkout@v4
        with:
          ref: ${{ github.event.pull_request.base.ref }}
          fetch-tags: false

      - name: Increase swapfile
        run: |
          sudo swapon --show
          sudo swapoff -a
          sudo fallocate -l 6G /swapfile
          sudo chmod 600 /swapfile
          sudo mkswap /swapfile
          sudo swapon /swapfile
          sudo swapon --show

      - name: Set up Docker
        uses: docker/setup-docker-action@v4

      - name: Install Rust Toolchain
        uses: actions-rs/toolchain@v1
        with:
          profile: minimal
          toolchain: stable
          components: llvm-tools-preview

      - name: Cache Cargo Registry and Build Artifacts
        uses: Swatinem/rust-cache@v2
        with:
          shared-key: ${{ runner.os }}-cargo-pr-${{ github.event.pull_request.number }}

      - name: Install cargo-binstall
        uses: cargo-bins/cargo-binstall@v1.11.2

      - name: Install cargo-llvm-cov
        run: cargo binstall cargo-llvm-cov --force

      - name: Generate Coverage (Base Branch)
        run: |
          cargo llvm-cov --all-features --workspace --lcov --output-path lcov.info
        env:
          CARGO_TERM_COLOR: always
          CACHE_ON_FAILURE: true
          CARGO_INCREMENTAL: 0

      - name: Upload code coverage for ref branch
        uses: actions/upload-artifact@v4
        with:
          name: ref-lcov
          path: lcov.info

  coverage:
    runs-on: ubuntu-latest
    needs: base_branch_coverage
    steps:
      - name: Checkout Code
        uses: actions/checkout@v4

      - name: Increase swapfile
<<<<<<< HEAD
        uses: ./.github/actions/increase-swapfile
        with:
          swap_size: "6G"
=======
        run: |
          sudo swapon --show
          sudo swapoff -a
          sudo fallocate -l 6G /swapfile
          sudo chmod 600 /swapfile
          sudo mkswap /swapfile
          sudo swapon /swapfile
          sudo swapon --show
>>>>>>> ef057b63

      - name: Set up Docker
        uses: docker/setup-docker-action@v4

      - name: Download code coverage report from base branch
        uses: actions/download-artifact@v4
        with:
          name: ref-lcov
          path: ref-lcov

      - name: Install Rust Toolchain
        uses: actions-rs/toolchain@v1
        with:
          profile: minimal
          toolchain: stable
          components: llvm-tools-preview

      - name: Cache Cargo Registry and Build Artifacts
        uses: Swatinem/rust-cache@v2
        with:
          shared-key: ${{ runner.os }}-cargo-pr-${{ github.event.pull_request.number }}

      - name: Install cargo-binstall
        uses: cargo-bins/cargo-binstall@v1.11.2

      - name: Install cargo-llvm-cov
        run: cargo binstall cargo-llvm-cov --force

      - name: Generate Coverage (PR Branch)
        run: |
          cargo llvm-cov --all-features --workspace --lcov --output-path lcov.info
        env:
          CARGO_TERM_COLOR: always
          CACHE_ON_FAILURE: true
          CARGO_INCREMENTAL: 0

      - name: Generate Code Coverage report
        id: code-coverage
        uses: barecheck/code-coverage-action@v1
        with:
          barecheck-github-app-token: ${{ secrets.BARECHECK_GITHUB_APP_TOKEN }}
          lcov-file: "lcov.info"
          base-lcov-file: "ref-lcov/lcov.info"
          minimum-ratio: 1
          send-summary-comment: true
          show-annotations: "warning"<|MERGE_RESOLUTION|>--- conflicted
+++ resolved
@@ -17,14 +17,9 @@
           fetch-tags: false
 
       - name: Increase swapfile
-        run: |
-          sudo swapon --show
-          sudo swapoff -a
-          sudo fallocate -l 6G /swapfile
-          sudo chmod 600 /swapfile
-          sudo mkswap /swapfile
-          sudo swapon /swapfile
-          sudo swapon --show
+        uses: ./.github/actions/increase-swapfile
+        with:
+          swap_size: "6G"
 
       - name: Set up Docker
         uses: docker/setup-docker-action@v4
@@ -69,20 +64,9 @@
         uses: actions/checkout@v4
 
       - name: Increase swapfile
-<<<<<<< HEAD
         uses: ./.github/actions/increase-swapfile
         with:
           swap_size: "6G"
-=======
-        run: |
-          sudo swapon --show
-          sudo swapoff -a
-          sudo fallocate -l 6G /swapfile
-          sudo chmod 600 /swapfile
-          sudo mkswap /swapfile
-          sudo swapon /swapfile
-          sudo swapon --show
->>>>>>> ef057b63
 
       - name: Set up Docker
         uses: docker/setup-docker-action@v4
